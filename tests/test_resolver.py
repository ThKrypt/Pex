--- conflicted
+++ resolved
@@ -48,21 +48,13 @@
 def test_simple_local_resolve_multi():
   project_sdist = make_sdist(name='project')
   interpreters = [PythonInterpreter.from_env('python2'), PythonInterpreter.from_env('python3')]
-<<<<<<< HEAD
   platforms = ['linux-x86_64', 'macosx-10.11-x86_64']
-=======
-  platforms = ['linux-x86_64', 'macosx-10.11-x86_64'] 
->>>>>>> a05b7fb9
 
   with temporary_dir() as td:
     safe_copy(project_sdist, os.path.join(td, os.path.basename(project_sdist)))
     fetchers = [Fetcher([td])]
-<<<<<<< HEAD
     dists = resolve_multi(['project'], fetchers=fetchers,
                           interpreters=interpreters, platforms=platforms)
-=======
-    dists = resolve_multi(['project'], fetchers=fetchers, interpreters=interpreters, platforms=platforms)
->>>>>>> a05b7fb9
     assert len(dists) == 4
 
 
@@ -79,11 +71,7 @@
 
 def test_interpreters_resolve_multi():
   project_sdist = make_sdist(name='project')
-<<<<<<< HEAD
   platforms = ['linux-x86_64', 'macosx-10.11-x86_64']
-=======
-  platforms = ['linux-x86_64', 'macosx-10.11-x86_64'] 
->>>>>>> a05b7fb9
 
   with temporary_dir() as td:
     safe_copy(project_sdist, os.path.join(td, os.path.basename(project_sdist)))
