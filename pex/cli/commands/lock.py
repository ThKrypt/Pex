# Copyright 2021 Pants project contributors (see CONTRIBUTORS.md).
# Licensed under the Apache License, Version 2.0 (see LICENSE).

from __future__ import absolute_import, print_function

import sys
from argparse import ArgumentParser, _ActionsContainer
from collections import OrderedDict, defaultdict

from pex.argparse import HandleBoolAction
from pex.cli.command import BuildTimeCommand
from pex.cli.commands import lockfile
from pex.cli.commands.lockfile import Lockfile, create, json_codec
from pex.cli.commands.lockfile.updater import LockUpdater, ResolveUpdateRequest
from pex.commands.command import Error, JsonMixin, Ok, OutputMixin, Result, try_
from pex.common import pluralize
from pex.distribution_target import DistributionTarget, DistributionTargets
from pex.enum import Enum
from pex.pep_503 import ProjectName
from pex.resolve import requirement_options, resolver_options, target_options
from pex.resolve.locked_resolve import LockConfiguration, LockedResolve, LockStyle
from pex.sorted_tuple import SortedTuple
from pex.third_party.pkg_resources import Requirement, RequirementParseError
from pex.tracer import TRACER
from pex.typing import TYPE_CHECKING
from pex.version import __version__

if TYPE_CHECKING:
    import attr  # vendor:skip
    from typing import DefaultDict, List, Union
else:
    from pex.third_party import attr


class ExportFormat(Enum["ExportFormat.Value"]):
    class Value(Enum.Value):
        pass

    PIP = Value("pip")
    PEP_665 = Value("pep-665")


class Lock(OutputMixin, JsonMixin, BuildTimeCommand):
    """Operate on PEX lock files."""

    @staticmethod
    def _add_target_options(parser):
        # type: (_ActionsContainer) -> None
        target_options.register(
            parser.add_argument_group(
                title="Target options",
                description=(
                    "Specify which interpreters and platforms resolved distributions must support."
                ),
            )
        )

    @classmethod
    def _create_resolver_options_group(cls, parser):
        # type: (_ActionsContainer) -> _ActionsContainer
        return parser.add_argument_group(
            title="Resolver options",
            description="Configure how third party distributions are resolved.",
        )

    @classmethod
    def _add_resolve_options(cls, parser):
        # type: (_ActionsContainer) -> None
        requirement_options.register(
            parser.add_argument_group(
                title="Requirement options",
                description="Indicate which third party distributions should be resolved",
            )
        )
        cls._add_target_options(parser)
        resolver_options.register(
            cls._create_resolver_options_group(parser),
            include_pex_repository=False,
        )

    @classmethod
    def _add_lockfile_option(cls, parser, verb):
        parser.add_argument(
            "lockfile",
            nargs=1,
            help="The Pex lock file to {verb}".format(verb=verb),
        )

    @classmethod
    def _add_create_arguments(cls, create_parser):
        # type: (_ActionsContainer) -> None
        create_parser.add_argument(
            "--style",
            default=LockStyle.STRICT,
            choices=LockStyle.values(),
            type=LockStyle.for_value,
            help=(
                "The style of lock to generate. The {strict!r} style is the default and generates "
                "a lock file that contains exactly the distributions that would be used in a local "
                "resolve. If an sdist would be used, the sdist is included, but if a wheel would "
                "be used, an accompanying sdist will not be included. The {sources} style includes "
                "locks containing both wheels and the associated sdists when available. The "
                "{universal} style generates a universal lock for all possible target interpreters "
                "and platforms, although the scope can be constrained via one or more "
                "--interpreter-constraint.".format(
                    strict=LockStyle.STRICT,
                    sources=LockStyle.SOURCES,
                    universal=LockStyle.UNIVERSAL,
                )
            ),
        )
        cls.add_output_option(create_parser, entity="lock")
        cls.add_json_options(create_parser, entity="lock", include_switch=False)
        cls._add_resolve_options(create_parser)

    @classmethod
    def _add_export_arguments(cls, export_parser):
        # type: (_ActionsContainer) -> None
        export_parser.add_argument(
            "--format",
            default=ExportFormat.PIP,
            choices=ExportFormat.values(),
            type=ExportFormat.for_value,
            help=(
                "The format to export the lock to. Currently only the {pip!r} requirements file "
                "format using `--hash` is supported.".format(pip=ExportFormat.PIP)
            ),
        )
        cls._add_lockfile_option(export_parser, verb="export")
        cls.add_output_option(export_parser, entity="lock")
        cls._add_target_options(export_parser)

    @classmethod
    def _add_update_arguments(cls, update_parser):
        # type: (_ActionsContainer) -> None
        update_parser.add_argument(
            "-p",
            "--project",
            dest="projects",
            action="append",
            default=[],
            type=str,
            help="Just attempt to update these projects in the lock, leaving all others unchanged.",
        )
        update_parser.add_argument(
            "--strict",
            "--no-strict",
            "--non-strict",
            action=HandleBoolAction,
            default=True,
            type=bool,
            help=(
                "Require all target platforms in the lock be updated at once. If any target "
                "platform in the lock file does not have a representative local interpreter to "
                "execute the lock update with, the update will fail."
            ),
        )
        update_parser.add_argument(
            "-n",
            "--dry-run",
            "--no-dry-run",
            action=HandleBoolAction,
            default=False,
            type=bool,
            help="Don't update the lock file; just report what updates would be made.",
        )
        cls._add_lockfile_option(update_parser, verb="create")
        cls.add_json_options(update_parser, entity="lock", include_switch=False)
        cls._add_target_options(update_parser)
        resolver_options_parser = cls._create_resolver_options_group(update_parser)
        resolver_options.register_repos_options(resolver_options_parser)
        resolver_options.register_network_options(resolver_options_parser)
        resolver_options.register_max_jobs_option(resolver_options_parser)

    @classmethod
    def add_extra_arguments(
        cls,
        parser,  # type: ArgumentParser
    ):
        # type: (...) -> None
        subcommands = cls.create_subcommands(
            parser,
            description="PEX lock files can be operated on using any of the following subcommands.",
        )
        with subcommands.parser(
            name="create", help="Create a lock file.", func=cls._create
        ) as create_parser:
            cls._add_create_arguments(create_parser)
        with subcommands.parser(
            name="export", help="Export a Pex lock file in a different format.", func=cls._export
        ) as export_parser:
            cls._add_export_arguments(export_parser)
        with subcommands.parser(
            name="update", help="Update a Pex lock file.", func=cls._update
        ) as update_parser:
            cls._add_update_arguments(update_parser)

    def _create(self):
        # type: () -> Result
<<<<<<< HEAD
        target_configuration = target_options.configure(self.options)
        if self.options.style == LockStyle.UNIVERSAL:
            if target_configuration.pythons or target_configuration.platforms:
                return Error(
                    "When creating a {universal} lock, the interpreters the resulting lock applies "
                    "to can only be constrained via --interpreter-constraint. There {were} "
                    "{num_pythons} --python and {num_platforms} --platform specified.".format(
                        universal=LockStyle.UNIVERSAL.value,
                        were="were" if len(target_configuration.pythons) > 1 else "was",
                        num_pythons=len(target_configuration.pythons),
                        num_platforms=len(target_configuration.platforms),
                    )
                )
            lock_configuration = LockConfiguration(
                style=LockStyle.UNIVERSAL,
                requires_python=tuple(
                    str(interpreter_constraint.specifier)
                    for interpreter_constraint in target_configuration.interpreter_constraints
                ),
            )
            targets = DistributionTargets()
        else:
            lock_configuration = LockConfiguration(style=self.options.style)
            targets = target_configuration.resolve_targets()

        requirement_configuration = requirement_options.configure(self.options)
=======
        lock_configuration = LockConfiguration(style=self.options.style)
        requirement_configuration = requirement_options.configure(self.options)
        targets = target_options.configure(self.options).resolve_targets()
>>>>>>> 469b3e0f
        pip_configuration = resolver_options.create_pip_configuration(self.options)
        lock_file = try_(
            create(
                lock_configuration=lock_configuration,
                requirement_configuration=requirement_configuration,
                targets=targets,
                pip_configuration=pip_configuration,
            )
        )
        with self.output(self.options) as output:
            self.dump_json(self.options, json_codec.as_json_data(lock_file), output, sort_keys=True)
        return Ok()

    @staticmethod
    def _load_lockfile(lock_file_path):
        # type: (str) -> Union[Lockfile, Error]
        try:
            return lockfile.load(lock_file_path)
        except lockfile.ParseError as e:
            return Error(str(e))

    def _export(self):
        # type: () -> Result
        if self.options.format != ExportFormat.PIP:
            return Error(
                "Only the {pip!r} lock format is supported currently.".format(pip=ExportFormat.PIP)
            )

        lockfile_path = self.options.lockfile[0]
        lock_file = try_(self._load_lockfile(lock_file_path=lockfile_path))

        targets = target_options.configure(self.options).resolve_targets().unique_targets()

        selected_locks = defaultdict(
            list
        )  # type: DefaultDict[LockedResolve, List[DistributionTarget]]
        with TRACER.timed("Selecting locks for {count} targets".format(count=len(targets))):
            for target, locked_resolve in lock_file.select(targets):
                selected_locks[locked_resolve].append(target)

        if len(selected_locks) == 1:
            locked_resolve, _ = selected_locks.popitem()
            with self.output(self.options) as output:
                locked_resolve.emit_requirements(output)
            return Ok()

        locks = lock_file.locked_resolves
        if not selected_locks:
            return Error(
                "Of the {count} {locks} stored in {lockfile}, none were applicable for the "
                "selected targets:\n"
                "{targets}".format(
                    count=len(locks),
                    locks=pluralize(locks, "lock"),
                    lockfile=lockfile_path,
                    targets="\n".join(
                        "{index}.) {target}".format(index=index, target=target)
                        for index, target in enumerate(targets, start=1)
                    ),
                )
            )

        return Error(
            "Only a single lock can be exported in the {pip!r} format.\n"
            "There {were} {count} {locks} stored in {lockfile} that were applicable for the "
            "selected targets:\n"
            "{targets}".format(
                were="was" if len(locks) == 1 else "were",
                count=len(locks),
                locks=pluralize(locks, "lock"),
                lockfile=lockfile_path,
                pip=ExportFormat.PIP,
                targets="\n".join(
                    "{index}.) {platform}: {targets}".format(
                        index=index, platform=lock.platform_tag, targets=targets
                    )
                    for index, (lock, targets) in enumerate(selected_locks.items(), start=1)
                ),
            )
        )

    def _update(self):
        # type: () -> Result
        try:
            updates = tuple(Requirement.parse(project) for project in self.options.projects)
        except RequirementParseError as e:
            return Error("Failed to parse project requirement to update: {err}".format(err=e))

        lock_file_path = self.options.lockfile[0]
        lock_file = try_(self._load_lockfile(lock_file_path=lock_file_path))

        if updates:
            updates_by_project_name = OrderedDict(
                (ProjectName(update.project_name), update) for update in updates
            )
            for locked_resolve in lock_file.locked_resolves:
                for locked_requirement in locked_resolve.locked_requirements:
                    updates_by_project_name.pop(locked_requirement.pin.project_name, None)
                    if not updates_by_project_name:
                        break
            if updates_by_project_name:
                return Error(
                    "The following updates were requested but there were no matching locked "
                    "requirements found in {lock_file}:\n{updates}".format(
                        lock_file=lock_file_path,
                        updates="\n".join(
                            "+ {update}".format(update=update)
                            for update in updates_by_project_name.values()
                        ),
                    )
                )

        lock_updater = LockUpdater.create(
            lock_file=lock_file,
            repos_configuration=resolver_options.create_repos_configuration(self.options),
            network_configuration=resolver_options.create_network_configuration(self.options),
            max_jobs=resolver_options.get_max_jobs_value(self.options),
        )

<<<<<<< HEAD
        distribution_targets = (
            DistributionTargets()
            if lock_file.style == LockStyle.UNIVERSAL
            else target_options.configure(self.options).resolve_targets()
        )
=======
        distribution_targets = target_options.configure(self.options).resolve_targets()

>>>>>>> 469b3e0f
        update_requests = [
            ResolveUpdateRequest(target=target, locked_resolve=locked_resolve)
            for target, locked_resolve in lock_file.select(distribution_targets.unique_targets())
        ]
        if self.options.strict:
            missing_updates = set(lock_file.locked_resolves) - {
                update_request.locked_resolve for update_request in update_requests
            }
            if missing_updates:
                return Error(
                    "This lock update is --strict but the following platforms present in "
                    "{lock_file} were not found on the local machine:\n"
                    "{missing_platforms}\n"
                    "You might be able to correct this by adjusting target options like "
                    "--python-path or else by relaxing the update to be --non-strict.".format(
                        lock_file=lock_file_path,
                        missing_platforms="\n".join(
                            sorted(
                                "+ {platform}".format(platform=locked_resolve.platform_tag)
                                for locked_resolve in missing_updates
                            )
                        ),
                    )
                )

        if not update_requests:
            return Ok(
                "No lock update was performed.\n"
                "The following platforms present in {lock_file} were not found on the local "
                "machine:\n"
                "{missing_platforms}\n"
                "You might still be able to update the lock by adjusting target options like "
                "--python-path.".format(
                    lock_file=lock_file_path,
                    missing_platforms="\n".join(
                        sorted(
                            "+ {platform}".format(platform=locked_resolve.platform_tag)
                            for locked_resolve in lock_file.locked_resolves
                        )
                    ),
                )
            )

        lock_update = try_(
            lock_updater.update(
                update_requests=update_requests,
                updates=updates,
                assume_manylinux=distribution_targets.assume_manylinux,
            )
        )

        constraints_by_project_name = {
            ProjectName(constraint.project_name): constraint for constraint in lock_file.constraints
        }
        dry_run = self.options.dry_run
        output = sys.stdout if dry_run else sys.stderr
        performed_update = False
        for resolve_update in lock_update.resolves:
            platform = resolve_update.updated_resolve.platform_tag
            for project_name, version_update in resolve_update.updates.items():
                if version_update:
                    performed_update = True
                    print(
                        "{lead_in} {project_name} from {original_version} to {updated_version} in "
                        "lock generated by {platform}.".format(
                            lead_in="Would update" if dry_run else "Updated",
                            project_name=project_name,
                            original_version=version_update.original,
                            updated_version=version_update.updated,
                            platform=platform,
                        ),
                        file=output,
                    )
                else:
                    print(
                        "There {tense} no updates for {project_name} in lock generated by "
                        "{platform}.".format(
                            tense="would be" if dry_run else "were",
                            project_name=project_name,
                            platform=platform,
                        ),
                        file=output,
                    )
        if performed_update:
            constraints_by_project_name.update(
                (ProjectName(constraint.project_name), constraint) for constraint in updates
            )

        if performed_update and not dry_run:
            with open(lock_file_path, "w") as fp:
                self.dump_json(
                    self.options,
                    json_codec.as_json_data(
                        attr.evolve(
                            lock_file,
                            pex_version=__version__,
                            constraints=SortedTuple(constraints_by_project_name.values()),
                            locked_resolves=SortedTuple(
                                resolve_update.updated_resolve
                                for resolve_update in lock_update.resolves
                            ),
                        ),
                    ),
                    fp,
                    sort_keys=True,
                )
        return Ok()<|MERGE_RESOLUTION|>--- conflicted
+++ resolved
@@ -197,7 +197,6 @@
 
     def _create(self):
         # type: () -> Result
-<<<<<<< HEAD
         target_configuration = target_options.configure(self.options)
         if self.options.style == LockStyle.UNIVERSAL:
             if target_configuration.pythons or target_configuration.platforms:
@@ -224,11 +223,6 @@
             targets = target_configuration.resolve_targets()
 
         requirement_configuration = requirement_options.configure(self.options)
-=======
-        lock_configuration = LockConfiguration(style=self.options.style)
-        requirement_configuration = requirement_options.configure(self.options)
-        targets = target_options.configure(self.options).resolve_targets()
->>>>>>> 469b3e0f
         pip_configuration = resolver_options.create_pip_configuration(self.options)
         lock_file = try_(
             create(
@@ -348,16 +342,11 @@
             max_jobs=resolver_options.get_max_jobs_value(self.options),
         )
 
-<<<<<<< HEAD
         distribution_targets = (
             DistributionTargets()
             if lock_file.style == LockStyle.UNIVERSAL
             else target_options.configure(self.options).resolve_targets()
         )
-=======
-        distribution_targets = target_options.configure(self.options).resolve_targets()
-
->>>>>>> 469b3e0f
         update_requests = [
             ResolveUpdateRequest(target=target, locked_resolve=locked_resolve)
             for target, locked_resolve in lock_file.select(distribution_targets.unique_targets())
