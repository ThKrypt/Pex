# Copyright 2021 Pants project contributors (see CONTRIBUTORS.md).
# Licensed under the Apache License, Version 2.0 (see LICENSE).

from __future__ import absolute_import

import hashlib

from pex.dist_metadata import ProjectNameAndVersion
from pex.distribution_target import DistributionTarget
from pex.enum import Enum
from pex.pep_440 import Version
from pex.pep_503 import ProjectName
from pex.sorted_tuple import SortedTuple
from pex.third_party.packaging import tags
from pex.third_party.packaging.specifiers import SpecifierSet
from pex.third_party.pkg_resources import Requirement
from pex.typing import TYPE_CHECKING
from pex.util import CacheHelper

if TYPE_CHECKING:
    import attr  # vendor:skip
<<<<<<< HEAD
    from typing import Any, BinaryIO, IO, Iterable, Iterator, Tuple
=======
    from typing import BinaryIO, IO, Iterable, Iterator, Optional
>>>>>>> f45256d3
else:
    from pex.third_party import attr


class LockStyle(Enum["LockStyle.Value"]):
    class Value(Enum.Value):
        pass

    STRICT = Value("strict")
    SOURCES = Value("sources")
    UNIVERSAL = Value("universal")


@attr.s(frozen=True)
class LockConfiguration(object):
    style = attr.ib()  # type: LockStyle.Value
    requires_python = attr.ib(default=())  # type: Tuple[str, ...]

    @requires_python.validator
    def _validate_requires_python(
        self,
        _attribute,  # type: Any
        value,  # type: Tuple[str, ...]
    ):
        if len(value) > 0 and self.style != LockStyle.UNIVERSAL:
            raise ValueError(
                "The requires_python field should only be populated for {universal} style locks; "
                "this lock is {style} style and given requires_python of {requires_python}".format(
                    universal=LockStyle.UNIVERSAL.value,
                    style=self.style.value,
                    requires_python=value,
                )
            )


@attr.s(frozen=True)
class Fingerprint(object):
    @classmethod
    def from_stream(
        cls,
        stream,  # type: BinaryIO
        algorithm="sha256",  # type: str
    ):
        # type: (...) -> Fingerprint
        digest = hashlib.new(algorithm)
        CacheHelper.update_hash(filelike=stream, digest=digest)
        return cls(algorithm=algorithm, hash=digest.hexdigest())

    algorithm = attr.ib()  # type: str
    hash = attr.ib()  # type: str


@attr.s(frozen=True)
class Artifact(object):
    url = attr.ib()  # type: str
    fingerprint = attr.ib()  # type: Fingerprint


@attr.s(frozen=True)
class Pin(object):
    @classmethod
    def canonicalize(cls, project_name_and_version):
        # type: (ProjectNameAndVersion) -> Pin
        return cls(
            project_name=ProjectName(project_name_and_version.project_name),
            version=Version(project_name_and_version.version),
        )

    project_name = attr.ib()  # type: ProjectName
    version = attr.ib()  # type: Version

    def as_requirement(self):
        # type: () -> Requirement
        return Requirement.parse(
            "{project_name}=={version}".format(project_name=self.project_name, version=self.version)
        )


@attr.s(frozen=True)
class LockedRequirement(object):
    @classmethod
    def create(
        cls,
        pin,  # type: Pin
        artifact,  # type: Artifact
        requires_dists=(),  # type: Iterable[Requirement]
        requires_python=None,  # type: Optional[SpecifierSet]
        additional_artifacts=(),  # type: Iterable[Artifact]
    ):
        # type: (...) -> LockedRequirement
        return cls(
            pin=pin,
            artifact=artifact,
            requires_dists=SortedTuple(requires_dists, key=lambda req: str(req)),
            requires_python=requires_python,
            additional_artifacts=SortedTuple(additional_artifacts),
        )

    pin = attr.ib()  # type: Pin
    artifact = attr.ib()  # type: Artifact
    requires_dists = attr.ib(default=SortedTuple())  # type: SortedTuple[Requirement]
    requires_python = attr.ib(default=None)  # type: Optional[SpecifierSet]
    additional_artifacts = attr.ib(default=SortedTuple())  # type: SortedTuple[Artifact]

    def iter_artifacts(self):
        # type: () -> Iterator[Artifact]
        yield self.artifact
        for artifact in self.additional_artifacts:
            yield artifact


@attr.s(frozen=True)
class LockedResolve(object):
    @classmethod
    def from_target(
        cls,
        target,  # type: DistributionTarget
        locked_requirements,  # type: Iterable[LockedRequirement]
    ):
        # type: (...) -> LockedResolve
        most_specific_tag = target.get_supported_tags()[0]
        return cls(
            platform_tag=most_specific_tag, locked_requirements=SortedTuple(locked_requirements)
        )

    @classmethod
    def from_platform_tag(
        cls,
        platform_tag,  # type: tags.Tag
        locked_requirements,  # type: Iterable[LockedRequirement]
    ):
        # type: (...) -> LockedResolve
        return cls(platform_tag=platform_tag, locked_requirements=SortedTuple(locked_requirements))

    platform_tag = attr.ib(order=str)  # type: tags.Tag
    locked_requirements = attr.ib()  # type: SortedTuple[LockedRequirement]

    def emit_requirements(self, stream):
        # type: (IO[str]) -> None
        def emit_artifact(
            artifact,  # type: Artifact
            line_continuation,  # type: bool
        ):
            # type: (...) -> None
            stream.write(
                "    --hash={algorithm}:{hash} {line_continuation}\n".format(
                    algorithm=artifact.fingerprint.algorithm,
                    hash=artifact.fingerprint.hash,
                    line_continuation=" \\" if line_continuation else "",
                )
            )

        for locked_requirement in self.locked_requirements:
            stream.write(
                "{project_name}=={version} \\\n".format(
                    project_name=locked_requirement.pin.project_name,
                    version=locked_requirement.pin.version,
                )
            )
            emit_artifact(
                locked_requirement.artifact,
                line_continuation=bool(locked_requirement.additional_artifacts),
            )
            for index, additional_artifact in enumerate(
                locked_requirement.additional_artifacts, start=1
            ):
                emit_artifact(
                    additional_artifact,
                    line_continuation=index != len(locked_requirement.additional_artifacts),
                )<|MERGE_RESOLUTION|>--- conflicted
+++ resolved
@@ -19,11 +19,7 @@
 
 if TYPE_CHECKING:
     import attr  # vendor:skip
-<<<<<<< HEAD
-    from typing import Any, BinaryIO, IO, Iterable, Iterator, Tuple
-=======
-    from typing import BinaryIO, IO, Iterable, Iterator, Optional
->>>>>>> f45256d3
+    from typing import Any, BinaryIO, IO, Iterable, Iterator, Optional, Tuple
 else:
     from pex.third_party import attr
 
