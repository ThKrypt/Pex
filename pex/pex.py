--- conflicted
+++ resolved
@@ -39,20 +39,7 @@
   class NotFound(Error): pass
 
   @classmethod
-<<<<<<< HEAD
-  def clean_environment(cls, forking=False):
-=======
-  def start_coverage(cls):
-    try:
-      import coverage
-      cov = coverage.coverage(auto_data=True, data_suffix=True)
-      cov.start()
-    except ImportError:
-      sys.stderr.write('Could not bootstrap coverage module!\n')
-
-  @classmethod
   def clean_environment(cls):
->>>>>>> f1dd44df
     try:
       del os.environ['MACOSX_DEPLOYMENT_TARGET']
     except KeyError:
@@ -299,11 +286,6 @@
     try:
       with self.patch_sys():
         working_set = self._env.activate()
-<<<<<<< HEAD
-=======
-        if self._vars.PEX_COVERAGE:
-          self.start_coverage()
->>>>>>> f1dd44df
         TRACER.log('PYTHONPATH contains:')
         for element in sys.path:
           TRACER.log('  %c %s' % (' ' if os.path.exists(element) else '*', element))
@@ -409,29 +391,10 @@
         globals().pop('__file__')
       sys.argv[0] = old_argv0
 
-<<<<<<< HEAD
   @classmethod
   def execute_entry(cls, entry_point):
     runner = cls.execute_pkg_resources if ':' in entry_point else cls.execute_module
     runner(entry_point)
-=======
-  # TODO(wickman) Find a way to make PEX_PROFILE work with all execute_*
-  def execute_entry(self, entry_point):
-    runner = self.execute_pkg_resources if ':' in entry_point else self.execute_module
-
-    if not self._vars.PEX_PROFILE:
-      runner(entry_point)
-    else:
-      import pstats, cProfile
-      safe_mkdir(os.path.dirname(self._vars.PEX_PROFILE))
-      cProfile.runctx('runner(entry_point)',
-          globals=globals(),
-          locals=locals(),
-          filename=self._vars.PEX_PROFILE)
-      (pstats.Stats(self._vars.PEX_PROFILE)
-             .sort_stats(self._vars.PEX_PROFILE_SORT)
-             .print_stats(self._vars.PEX_PROFILE_ENTRIES))
->>>>>>> f1dd44df
 
   @staticmethod
   def execute_module(module_name):
